--- conflicted
+++ resolved
@@ -8,11 +8,8 @@
 
         # LAUNCH SERVICES - these are non-blocking and run on their own threads
 
-<<<<<<< HEAD
         # all service objects will live in this dictionary
-=======
-        # all process objects will live in this dictionary
->>>>>>> 74018b54
+
         self.services = {}
 
         # this service serves the purpose of helping other nodes find out about nodes on the network.
